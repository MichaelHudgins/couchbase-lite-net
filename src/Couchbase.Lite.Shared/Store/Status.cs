//
// Status.cs
//
// Author:
//     Zachary Gramana  <zack@xamarin.com>
//
// Copyright (c) 2014 Xamarin Inc
// Copyright (c) 2014 .NET Foundation
//
// Permission is hereby granted, free of charge, to any person obtaining
// a copy of this software and associated documentation files (the
// "Software"), to deal in the Software without restriction, including
// without limitation the rights to use, copy, modify, merge, publish,
// distribute, sublicense, and/or sell copies of the Software, and to
// permit persons to whom the Software is furnished to do so, subject to
// the following conditions:
//
// The above copyright notice and this permission notice shall be
// included in all copies or substantial portions of the Software.
//
// THE SOFTWARE IS PROVIDED "AS IS", WITHOUT WARRANTY OF ANY KIND,
// EXPRESS OR IMPLIED, INCLUDING BUT NOT LIMITED TO THE WARRANTIES OF
// MERCHANTABILITY, FITNESS FOR A PARTICULAR PURPOSE AND
// NONINFRINGEMENT. IN NO EVENT SHALL THE AUTHORS OR COPYRIGHT HOLDERS BE
// LIABLE FOR ANY CLAIM, DAMAGES OR OTHER LIABILITY, WHETHER IN AN ACTION
// OF CONTRACT, TORT OR OTHERWISE, ARISING FROM, OUT OF OR IN CONNECTION
// WITH THE SOFTWARE OR THE USE OR OTHER DEALINGS IN THE SOFTWARE.
//
//
// Copyright (c) 2014 Couchbase, Inc. All rights reserved.
//
// Licensed under the Apache License, Version 2.0 (the "License"); you may not use this file
// except in compliance with the License. You may obtain a copy of the License at
//
// http://www.apache.org/licenses/LICENSE-2.0
//
// Unless required by applicable law or agreed to in writing, software distributed under the
// License is distributed on an "AS IS" BASIS, WITHOUT WARRANTIES OR CONDITIONS OF ANY KIND,
// either express or implied. See the License for the specific language governing permissions
// and limitations under the License.
//

using Sharpen;
using System;

namespace Couchbase.Lite
{
	/// <summary>Same interpretation as HTTP status codes, esp.</summary>
	/// <remarks>Same interpretation as HTTP status codes, esp. 200, 201, 404, 409, 500.</remarks>
    public enum StatusCode
	{
		Unknown = -1,

		Ok = 200,

		Created = 201,

		NotModified = 304,

		BadRequest = 400,

<<<<<<< HEAD
		Unauthorized = 401,
=======
        Unauthorized = 401,
>>>>>>> 5a92e077

		Forbidden = 403,

		NotFound = 404,

		MethodNotAllowed = 405,

		NotAcceptable = 406,

		Conflict = 409,

		PreconditionFailed = 412,

		BadEncoding = 490,

		BadAttachment = 491,

		BadJson = 493,

		InternalServerError = 500,

<<<<<<< HEAD
		UpStreamError = 589,
=======
        UpstreamError = 589,
>>>>>>> 5a92e077

		StatusAttachmentError = 592,

		DbError = 590,

<<<<<<< HEAD
		DbBusy = 595
		}
=======
        DbBusy = 595
    }
>>>>>>> 5a92e077

    public class Status {

        private StatusCode code;

		public Status()
		{
            this.code = StatusCode.Unknown;
		}

        public Status(StatusCode code)
		{
			this.code = code;
		}

        public virtual StatusCode GetCode()
		{
			return code;
		}

        public virtual void SetCode(StatusCode code)
		{
			this.code = code;
		}

        public virtual Boolean IsSuccessful()
		{
            return ((Int32)code > 0 && (Int32)code < 400);
		}

		public override string ToString()
		{
			return "Status: " + code;
		}
	}
}<|MERGE_RESOLUTION|>--- conflicted
+++ resolved
@@ -48,7 +48,7 @@
 	/// <summary>Same interpretation as HTTP status codes, esp.</summary>
 	/// <remarks>Same interpretation as HTTP status codes, esp. 200, 201, 404, 409, 500.</remarks>
     public enum StatusCode
-	{
+    {
 		Unknown = -1,
 
 		Ok = 200,
@@ -59,13 +59,9 @@
 
 		BadRequest = 400,
 
-<<<<<<< HEAD
-		Unauthorized = 401,
-=======
         Unauthorized = 401,
->>>>>>> 5a92e077
 
-		Forbidden = 403,
+        Forbidden = 403,
 
 		NotFound = 404,
 
@@ -85,23 +81,14 @@
 
 		InternalServerError = 500,
 
-<<<<<<< HEAD
-		UpStreamError = 589,
-=======
-        UpstreamError = 589,
->>>>>>> 5a92e077
+        UpStreamError = 589,
 
 		StatusAttachmentError = 592,
 
 		DbError = 590,
 
-<<<<<<< HEAD
-		DbBusy = 595
-		}
-=======
         DbBusy = 595
     }
->>>>>>> 5a92e077
 
     public class Status {
 
