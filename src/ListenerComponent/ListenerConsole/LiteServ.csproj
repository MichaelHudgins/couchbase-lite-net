--- conflicted
+++ resolved
@@ -1,4 +1,4 @@
-﻿<?xml version="1.0" encoding="utf-8"?>
+<?xml version="1.0" encoding="utf-8"?>
 <Project DefaultTargets="Build" ToolsVersion="4.0" xmlns="http://schemas.microsoft.com/developer/msbuild/2003">
   <PropertyGroup>
     <Configuration Condition=" '$(Configuration)' == '' ">Debug</Configuration>
@@ -55,18 +55,6 @@
     </Reference>
     <Reference Include="Stateless">
       <HintPath>..\..\packages\Stateless.2.5.62.0\lib\portable-net40+sl50+win+wp80+MonoAndroid10+xamarinios10+MonoTouch10\Stateless.dll</HintPath>
-<<<<<<< HEAD
-    </Reference>
-    <Reference Include="SQLitePCL.raw">
-      <HintPath>..\..\packages\SQLitePCL.raw.0.9.0\lib\net45\SQLitePCL.raw.dll</HintPath>
-    </Reference>
-    <Reference Include="SQLitePCL.ugly">
-      <HintPath>..\..\packages\SQLitePCL.ugly.0.9.0\lib\net35\SQLitePCL.ugly.dll</HintPath>
-    </Reference>
-    <Reference Include="SQLite3Plugin">
-      <HintPath>..\..\packages\SQLitePCL.plugin.sqlcipher.net45.0.9.0\lib\net45\SQLite3Plugin.dll</HintPath>
-=======
->>>>>>> dc8fe70c
     </Reference>
   </ItemGroup>
   <ItemGroup>
