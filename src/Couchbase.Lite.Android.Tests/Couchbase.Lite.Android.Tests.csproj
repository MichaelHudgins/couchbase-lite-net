﻿<?xml version="1.0" encoding="utf-8"?>
<Project DefaultTargets="Build" ToolsVersion="4.0" xmlns="http://schemas.microsoft.com/developer/msbuild/2003">
  <PropertyGroup>
    <Configuration Condition=" '$(Configuration)' == '' ">Debug</Configuration>
    <Platform Condition=" '$(Platform)' == '' ">AnyCPU</Platform>
    <ProjectTypeGuids>{EFBA0AD7-5A72-4C68-AF49-83D382785DCF};{FAE04EC0-301F-11D3-BF4B-00C04F79EFBC}</ProjectTypeGuids>
    <ProjectGuid>{07F030B4-1FEF-4BCD-AB57-EF79BBD1D449}</ProjectGuid>
    <OutputType>Library</OutputType>
    <RootNamespace>Couchbase.Lite.Android.Tests</RootNamespace>
    <MonoAndroidAssetsPrefix>Assets</MonoAndroidAssetsPrefix>
    <MonoAndroidResourcePrefix>Resources</MonoAndroidResourcePrefix>
    <AndroidResgenClass>Resource</AndroidResgenClass>
    <AndroidResgenFile>Resources\Resource.designer.cs</AndroidResgenFile>
    <AndroidApplication>True</AndroidApplication>
    <AndroidUseLatestPlatformSdk>True</AndroidUseLatestPlatformSdk>
    <AssemblyName>Couchbase.Lite.Android.Tests</AssemblyName>
    <AndroidManifest>Properties\AndroidManifest.xml</AndroidManifest>
    <TargetFrameworkVersion>v5.0</TargetFrameworkVersion>
    <ReleaseVersion>1.0.4</ReleaseVersion>
    <SolutionDir Condition="$(SolutionDir) == '' Or $(SolutionDir) == '*Undefined*'">..\</SolutionDir>
    <RestorePackages>true</RestorePackages>
  </PropertyGroup>
  <PropertyGroup Condition=" '$(Configuration)|$(Platform)' == 'Debug|AnyCPU' ">
    <DebugSymbols>true</DebugSymbols>
    <DebugType>full</DebugType>
    <Optimize>false</Optimize>
    <OutputPath>bin\Debug</OutputPath>
    <DefineConstants>DEBUG;VERBOSE;</DefineConstants>
    <ErrorReport>prompt</ErrorReport>
    <WarningLevel>4</WarningLevel>
    <AndroidLinkMode>None</AndroidLinkMode>
    <ConsolePause>false</ConsolePause>
  </PropertyGroup>
  <PropertyGroup Condition=" '$(Configuration)|$(Platform)' == 'Release|AnyCPU' ">
    <Optimize>true</Optimize>
    <OutputPath>bin\Release</OutputPath>
    <ErrorReport>prompt</ErrorReport>
    <WarningLevel>4</WarningLevel>
    <AndroidUseSharedRuntime>false</AndroidUseSharedRuntime>
    <ConsolePause>false</ConsolePause>
<<<<<<< HEAD
    <DebugType>full</DebugType>
=======
>>>>>>> 92facce2
  </PropertyGroup>
  <ItemGroup>
    <Reference Include="System" />
    <Reference Include="System.Core" />
    <Reference Include="Mono.Android" />
    <Reference Include="Xamarin.Android.NUnitLite" />
    <Reference Include="Mono.Data.Sqlite" />
    <Reference Include="System.Data" />
    <Reference Include="System.Net.Http" />
    <Reference Include="System.Web.Services" />
    <Reference Include="Newtonsoft.Json">
      <HintPath>..\packages\Newtonsoft.Json.6.0.4\lib\portable-net45+wp80+win8+wpa81\Newtonsoft.Json.dll</HintPath>
    </Reference>
  </ItemGroup>
  <ItemGroup>
    <Compile Include="MainActivity.cs" />
    <Compile Include="Resources\Resource.designer.cs" />
    <Compile Include="Properties\AssemblyInfo.cs" />
  </ItemGroup>
  <ItemGroup>
    <None Include="Resources\AboutResources.txt" />
    <None Include="Properties\AndroidManifest.xml" />
    <None Include="packages.config" />
  </ItemGroup>
  <ItemGroup>
    <AndroidResource Include="Resources\drawable\Icon.png" />
  </ItemGroup>
  <Import Project="..\Couchbase.Lite.Tests.Shared\Couchbase.Lite.Tests.Shared.projitems" Label="Shared" Condition="Exists('..\Couchbase.Lite.Tests.Shared\Couchbase.Lite.Tests.Shared.projitems')" />
  <Import Project="$(MSBuildExtensionsPath)\Novell\Novell.MonoDroid.CSharp.targets" />
  <ItemGroup>
    <ProjectReference Include="..\Couchbase.Lite.Android\Couchbase.Lite.Android.csproj">
      <Project>{5615E423-D0FD-4F99-A99C-061679615CEE}</Project>
      <Name>Couchbase.Lite.Android</Name>
    </ProjectReference>
  </ItemGroup>
  <ItemGroup>
    <EmbeddedResource Include="Assets\attachment.png" />
    <EmbeddedResource Include="Assets\attachment2.png" />
    <EmbeddedResource Condition="Exists('Assets\local-test.properties')" Include="Assets\local-test.properties" />
    <EmbeddedResource Include="Assets\test.properties" />
    <EmbeddedResource Include="Assets\attachment.blob" />
    <EmbeddedResource Include="Assets\noattachments.cblite" />
    <EmbeddedResource Include="Assets\withattachments.cblite" />
    <EmbeddedResource Include="Assets\performance-test.json" />
  </ItemGroup>
  <Import Project="$(SolutionDir)\.nuget\NuGet.targets" Condition="Exists('$(SolutionDir)\.nuget\NuGet.targets')" />
  <Target Name="EnsureNuGetPackageBuildImports" BeforeTargets="PrepareForBuild">
    <PropertyGroup>
      <ErrorText>This project references NuGet package(s) that are missing on this computer. Enable NuGet Package Restore to download them.  For more information, see http://go.microsoft.com/fwlink/?LinkID=322105. The missing file is {0}.</ErrorText>
    </PropertyGroup>
    <Error Condition="!Exists('$(SolutionDir)\.nuget\NuGet.targets')" Text="$([System.String]::Format('$(ErrorText)', '$(SolutionDir)\.nuget\NuGet.targets'))" />
  </Target>
</Project><|MERGE_RESOLUTION|>--- conflicted
+++ resolved
@@ -38,10 +38,6 @@
     <WarningLevel>4</WarningLevel>
     <AndroidUseSharedRuntime>false</AndroidUseSharedRuntime>
     <ConsolePause>false</ConsolePause>
-<<<<<<< HEAD
-    <DebugType>full</DebugType>
-=======
->>>>>>> 92facce2
   </PropertyGroup>
   <ItemGroup>
     <Reference Include="System" />
